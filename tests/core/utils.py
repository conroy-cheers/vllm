import time
from typing import Iterable, Optional, Tuple

from vllm import SamplingParams
from vllm.lora.request import LoRARequest
from vllm.sequence import Logprob, Sequence, SequenceGroup


def create_dummy_prompt(
    request_id: str,
    prompt_length: int,
    block_size: Optional[int] = None,
    lora_request: Optional[LoRARequest] = None,
    use_beam_search: bool = False,
    best_of: int = 1,
) -> Tuple[Sequence, SequenceGroup]:
    if not block_size:
        block_size = prompt_length

    # Create dummy prompt sequence with tokens 0...block_size-1
    # and prompt "0 ... block_size".
    prompt_tokens = list(range(prompt_length))
    prompt_str = " ".join([str(t) for t in prompt_tokens])
    prompt = Sequence(int(request_id),
                      inputs={
                          "prompt": prompt_str,
                          "prompt_token_ids": prompt_tokens,
                          "multi_modal_data": None,
                      },
                      block_size=block_size)
    seq_group = SequenceGroup(request_id=request_id,
                              seqs=[prompt],
                              arrival_time=time.time(),
                              sampling_params=SamplingParams(
                                  use_beam_search=use_beam_search,
                                  best_of=best_of),
                              lora_request=lora_request)

    return prompt, seq_group


def create_dummy_prompt_encoder_decoder(
    request_id: str,
    decoder_prompt_length: int,
    encoder_prompt_length: int,
    block_size: Optional[int] = None,
    lora_request: Optional[LoRARequest] = None,
    use_beam_search: bool = False,
    best_of: int = 1,
) -> Tuple[Sequence, SequenceGroup]:
    if not block_size:
        block_size = decoder_prompt_length

    # Create dummy prompt sequence with tokens 0...block_size-1
    # and prompt "0 ... block_size".
    decoder_prompt_tokens = list(range(decoder_prompt_length))
    decoder_prompt_str = " ".join([str(t) for t in decoder_prompt_tokens])
<<<<<<< HEAD
    decoder_prompt = Sequence(int(request_id), decoder_prompt_str,
                              decoder_prompt_tokens, block_size)
    encoder_prompt_tokens = list(reversed(list(range(encoder_prompt_length))))
    encoder_prompt_str = " ".join([str(t) for t in encoder_prompt_tokens])
    encoder_prompt = Sequence(int(request_id), encoder_prompt_str,
                              encoder_prompt_tokens, block_size)
=======

    decoder_prompt = Sequence(int(request_id),
                              inputs={
                                  "prompt": decoder_prompt_str,
                                  "prompt_token_ids": decoder_prompt_tokens,
                                  "multi_modal_data": None,
                              },
                              block_size=block_size)

    encoder_prompt_tokens = list(reversed(list(range(encoder_prompt_length))))
    encoder_prompt_str = " ".join([str(t) for t in encoder_prompt_tokens])
    encoder_prompt = Sequence(int(request_id),
                              inputs={
                                  "prompt": encoder_prompt_str,
                                  "prompt_token_ids": encoder_prompt_tokens,
                                  "multi_modal_data": None,
                              },
                              block_size=block_size)
>>>>>>> 0ad9d6af
    seq_group = SequenceGroup(request_id=request_id,
                              seqs=[decoder_prompt],
                              sampling_params=SamplingParams(
                                  use_beam_search=use_beam_search,
                                  best_of=best_of),
                              arrival_time=time.time(),
                              lora_request=lora_request,
                              encoder_seq=encoder_prompt)

    return decoder_prompt, encoder_prompt, seq_group


def create_seq_group(
        seq_prompt_len: int = 1024,
        seq_output_lens: Iterable[int] = (128, ),
        request_id: str = '0',
        seq_id_start: int = 0,
        sampling_params: Optional[SamplingParams] = None) -> SequenceGroup:

    assert len(seq_output_lens) > 0

    if sampling_params is None:
        sampling_params = SamplingParams()

    prompt_token_ids = [0] * seq_prompt_len

    seqs = []
    for seq_id_offset, output_len in enumerate(seq_output_lens):
        seq = Sequence(
            seq_id=seq_id_start + seq_id_offset,
            inputs={
                "prompt": "",
                "prompt_token_ids": prompt_token_ids,
                "multi_modal_data": None,
            },
            block_size=16,
        )

        for i in range(output_len):
            seq.append_token_id(
                token_id=i,
                logprobs={i: Logprob(0.0)},
            )
        seqs.append(seq)

    seq_group = SequenceGroup(
        request_id=request_id,
        seqs=seqs,
        sampling_params=sampling_params,
        arrival_time=time.time(),
    )

    return seq_group


def create_seq_group_encoder_decoder(
        seq_prompt_len: int = 1024,
        seq_output_lens: Iterable[int] = (128, ),
        request_id: str = '0',
        seq_id_start: int = 0,
        sampling_params: Optional[SamplingParams] = None) -> SequenceGroup:

    assert len(seq_output_lens) > 0

    if sampling_params is None:
        sampling_params = SamplingParams()

    prompt_token_ids = [0] * seq_prompt_len

    seqs = []
    for seq_id_offset, output_len in enumerate(seq_output_lens):
        seq = Sequence(
            seq_id=seq_id_start + seq_id_offset,
<<<<<<< HEAD
            prompt="",
            prompt_token_ids=prompt_token_ids,
=======
            inputs={
                "prompt": "",
                "prompt_token_ids": prompt_token_ids,
                "multi_modal_data": None,
            },
>>>>>>> 0ad9d6af
            block_size=16,
        )

        for i in range(output_len):
            seq.append_token_id(
                token_id=i,
                logprobs={i: Logprob(0.0)},
            )
        seqs.append(seq)

    # Encoder sequence
    encoder_seq = Sequence(
        seq_id=seq_id_start + len(seq_output_lens),
<<<<<<< HEAD
        prompt="",
        prompt_token_ids=prompt_token_ids,
=======
        inputs={
            "prompt": "",
            "prompt_token_ids": prompt_token_ids,
            "multi_modal_data": None,
        },
>>>>>>> 0ad9d6af
        block_size=16,
    )

    return SequenceGroup(request_id=request_id,
                         seqs=seqs,
                         sampling_params=sampling_params,
                         arrival_time=time.time(),
                         encoder_seq=encoder_seq)


def round_up_to_next_block(seq_len: int, block_size: int) -> int:
    return (seq_len + block_size - 1) // block_size<|MERGE_RESOLUTION|>--- conflicted
+++ resolved
@@ -55,14 +55,6 @@
     # and prompt "0 ... block_size".
     decoder_prompt_tokens = list(range(decoder_prompt_length))
     decoder_prompt_str = " ".join([str(t) for t in decoder_prompt_tokens])
-<<<<<<< HEAD
-    decoder_prompt = Sequence(int(request_id), decoder_prompt_str,
-                              decoder_prompt_tokens, block_size)
-    encoder_prompt_tokens = list(reversed(list(range(encoder_prompt_length))))
-    encoder_prompt_str = " ".join([str(t) for t in encoder_prompt_tokens])
-    encoder_prompt = Sequence(int(request_id), encoder_prompt_str,
-                              encoder_prompt_tokens, block_size)
-=======
 
     decoder_prompt = Sequence(int(request_id),
                               inputs={
@@ -81,7 +73,6 @@
                                   "multi_modal_data": None,
                               },
                               block_size=block_size)
->>>>>>> 0ad9d6af
     seq_group = SequenceGroup(request_id=request_id,
                               seqs=[decoder_prompt],
                               sampling_params=SamplingParams(
@@ -155,16 +146,11 @@
     for seq_id_offset, output_len in enumerate(seq_output_lens):
         seq = Sequence(
             seq_id=seq_id_start + seq_id_offset,
-<<<<<<< HEAD
-            prompt="",
-            prompt_token_ids=prompt_token_ids,
-=======
             inputs={
                 "prompt": "",
                 "prompt_token_ids": prompt_token_ids,
                 "multi_modal_data": None,
             },
->>>>>>> 0ad9d6af
             block_size=16,
         )
 
@@ -178,16 +164,11 @@
     # Encoder sequence
     encoder_seq = Sequence(
         seq_id=seq_id_start + len(seq_output_lens),
-<<<<<<< HEAD
-        prompt="",
-        prompt_token_ids=prompt_token_ids,
-=======
         inputs={
             "prompt": "",
             "prompt_token_ids": prompt_token_ids,
             "multi_modal_data": None,
         },
->>>>>>> 0ad9d6af
         block_size=16,
     )
 
