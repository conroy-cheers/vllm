--- conflicted
+++ resolved
@@ -5,20 +5,11 @@
 from abc import ABC, abstractmethod
 from collections import defaultdict
 from dataclasses import dataclass, field
-<<<<<<< HEAD
-from typing import TYPE_CHECKING, Dict, List, Optional, Tuple, Union, cast
+from typing import TYPE_CHECKING, Dict, List, Optional, Set, Tuple, Union
 
 import torch
 
-from vllm.block import LogicalTokenBlock
-from vllm.inputs import LLMInputsOptions
-=======
-from typing import TYPE_CHECKING, Dict, List, Optional, Set, Tuple, Union
-
-import torch
-
 from vllm.inputs import is_valid_encoder_decoder_llm_inputs
->>>>>>> c092ed47
 from vllm.lora.request import LoRARequest
 from vllm.pooling_params import PoolingParams
 from vllm.prompt_adapter.request import PromptAdapterRequest
@@ -246,9 +237,7 @@
 
     Args:
         seq_id: The ID of the sequence.
-        inputs: The inputs of the sequence. Note that for encoder/decoder 
-                inputs, Sequence makes no use of the encoder prompt (which is
-                tracked at the level of the SequenceGroup)
+        inputs: The inputs of the sequence.
         block_size: The block size of the sequence. Should be the same as the
             block size used by the block manager and cache engine.
         lora_request: LoRA request.
@@ -256,16 +245,6 @@
 
     """
 
-<<<<<<< HEAD
-    def __init__(
-        self,
-        seq_id: int,
-        inputs: LLMInputsOptions,
-        block_size: int,
-        eos_token_id: Optional[int] = None,
-        lora_request: Optional[LoRARequest] = None,
-    ) -> None:
-=======
     def __init__(self,
                  seq_id: int,
                  inputs: "LLMInputs",
@@ -274,7 +253,6 @@
                  lora_request: Optional[LoRARequest] = None,
                  prompt_adapter_request: Optional[PromptAdapterRequest] = None,
                  from_decoder_prompt: bool = True) -> None:
->>>>>>> c092ed47
         self.seq_id = seq_id
         self.inputs = inputs
         self.block_size = block_size
@@ -310,29 +288,6 @@
 
     @property
     def prompt(self) -> Optional[str]:
-<<<<<<< HEAD
-        if "prompt" in self.inputs:
-            # Decoder-only prompt
-            return cast(Optional[str], self.inputs.get("prompt"))
-        elif "decoder_prompt" in self.inputs:
-            # In encoder/decoder scenario, self.prompt()
-            # returns the decoder prompt
-            return cast(Optional[str], self.inputs.get("decoder_prompt"))
-        else:
-            raise AttributeError("Invalid Sequence.inputs: {self.inputs}")
-
-    @property
-    def prompt_token_ids(self) -> List[int]:
-        if "prompt_token_ids" in self.inputs:
-            # Decoder-only prompt
-            return cast(List[int], self.inputs.get("prompt_token_ids"))
-        elif "decoder_prompt_token_ids" in self.inputs:
-            # In encoder/decoder scenario, self.prompt_token_ids()
-            # returns the decoder prompt
-            return cast(List[int], self.inputs.get("decoder_prompt_token_ids"))
-        else:
-            raise AttributeError("Invalid Sequence.inputs: {self.inputs}")
-=======
         if self._prompt is not None:
             # Reuse precomputed prompt string
             return self._prompt
@@ -360,7 +315,6 @@
         # Cache computed prompt token ids
         self._prompt_token_ids = self.inputs.get(prompt_key)
         return self._prompt_token_ids
->>>>>>> c092ed47
 
     @property
     def multi_modal_data(self) -> "MultiModalDataDict":
