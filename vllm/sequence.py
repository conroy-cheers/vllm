"""Sequence and its related classes."""
import copy
import enum
from abc import ABC, abstractmethod
from array import array
from collections import defaultdict
from dataclasses import dataclass
from functools import cached_property, reduce
from typing import TYPE_CHECKING, Any, Callable, Dict, List, Mapping, Optional
from typing import Sequence as GenericSequence
from typing import Set, Tuple, Union, cast

import msgspec
import torch

<<<<<<< HEAD
from vllm.inputs.parse import is_encoder_decoder_inputs
=======
from vllm.inputs import EncoderDecoderLLMInputs, LLMInputs
from vllm.inputs.parse import is_valid_encoder_decoder_llm_inputs
>>>>>>> 4f5a5d58
from vllm.lora.request import LoRARequest
from vllm.pooling_params import PoolingParams
from vllm.prompt_adapter.request import PromptAdapterRequest
from vllm.sampling_params import SamplingParams
from vllm.spec_decode.metrics import SpecDecodeWorkerMetrics

if TYPE_CHECKING:
<<<<<<< HEAD
    from vllm.inputs import SingletonInputs
=======
>>>>>>> 4f5a5d58
    from vllm.multimodal.base import MultiModalDataDict

VLLM_TOKEN_ID_ARRAY_TYPE = "l"

VLLM_INVALID_TOKEN_ID = -1


def array_full(token_id: int, count: int):
    """:class:`array` equivalent of :func:`numpy.full`."""
    return array(VLLM_TOKEN_ID_ARRAY_TYPE, [token_id]) * count


# We use dataclass for now because it is used for
# openai server output, and msgspec is not serializable.
# TODO(sang): Fix it.
@dataclass
class Logprob:
    """Infos for supporting OpenAI compatible logprobs and token ranks.

    Attributes:
        logprob: The logprob of chosen token
        rank: The vocab rank of chosen token (>=1)
        decoded_token: The decoded chosen token index
    """
    logprob: float
    rank: Optional[int] = None
    decoded_token: Optional[str] = None


# {token_id -> logprob} per each sequence group. None if the corresponding
# sequence group doesn't require prompt logprob.
PromptLogprobs = List[Optional[Dict[int, Logprob]]]
# {token_id -> logprob} for each sequence group.
SampleLogprobs = List[Dict[int, Logprob]]


class SequenceStatus(enum.IntEnum):
    """Status of a sequence."""
    WAITING = 0
    RUNNING = 1
    SWAPPED = 2
    # Note: anything after SWAPPED (2) will be considered
    # as a finished status.
    FINISHED_STOPPED = 3
    FINISHED_LENGTH_CAPPED = 4
    FINISHED_ABORTED = 5
    FINISHED_IGNORED = 6

    @staticmethod
    def is_finished(status: "SequenceStatus") -> bool:
        return status > SequenceStatus.SWAPPED

    @staticmethod
    def get_finished_reason(status: "SequenceStatus") -> Union[str, None]:
        if status == SequenceStatus.FINISHED_STOPPED:
            finish_reason = "stop"
        elif status == SequenceStatus.FINISHED_LENGTH_CAPPED:
            finish_reason = "length"
        elif status == SequenceStatus.FINISHED_ABORTED:
            finish_reason = "abort"
        elif status == SequenceStatus.FINISHED_IGNORED:
            # The ignored sequences are the sequences whose prompt lengths
            # are longer than the model's length cap. Therefore, the stop
            # reason should also be "length" as in OpenAI API.
            finish_reason = "length"
        else:
            finish_reason = None
        return finish_reason


class SequenceStage(enum.Enum):
    PREFILL = enum.auto()
    DECODE = enum.auto()


@dataclass
class RequestMetrics:
    """Metrics associated with a request.

    Attributes:
        arrival_time: The time when the request arrived.
        first_scheduled_time: The time when the request was first scheduled.
        first_token_time: The time when the first token was generated.
        time_in_queue: The time the request spent in the queue.
        finished_time: The time when the request was finished.
        scheduler_time: The time spent in the scheduler when this request was
                        being considered by the scheduler.
        model_forward_time: The time spent in the model forward pass when this
                            request was in the batch.
        model_execute_time: The time spent in the model execute function. This
                            will include model forward, block/sync across
                            workers, cpu-gpu sync time and sampling time.
    """
    arrival_time: float
    last_token_time: float
    first_scheduled_time: Optional[float]
    first_token_time: Optional[float]
    time_in_queue: Optional[float]
    finished_time: Optional[float] = None
    scheduler_time: Optional[float] = None
    model_forward_time: Optional[float] = None
    model_execute_time: Optional[float] = None


class SequenceDataDelta(
        msgspec.Struct,
        array_like=True,  # type: ignore[call-arg]
        omit_defaults=True):  # type: ignore[call-arg]
    """Delta SequenceData to send to workers per step."""
    # A new token to be appended to existing SequenceData.
    new_output_token_ids: List[int]
    # Overwriting existing `cumulative_logprob`
    new_cumulative_logprob: float
    # Overwriting existing `num_computed_tokens`.
    new_num_computed_tokens: int
    # Overwriting existing `stage`.
    new_stage: SequenceStage


class SequenceData(msgspec.Struct,
                   omit_defaults=True):  # type: ignore[call-arg]
    """Data associated with a sequence.

    Args:
        prompt_token_ids: The token IDs of the prompt.
        output_token_ids: The token IDs of the output. Set to an empty list if
            None.

    Attributes:
        prompt_token_ids: The token IDs of the prompt.
        output_token_ids: The token IDs of the output.
        cumulative_logprob: The cumulative log probability of the output.
    """
    # NOTE: we cannot use Union[List, array] because msgspec cannot support
    # union of 2 list types.
    _prompt_token_ids: array
    _output_token_ids: array = msgspec.field(
        default_factory=lambda: array(VLLM_TOKEN_ID_ARRAY_TYPE, []))

    ### The below fields should not be passed as an argument ###
    _cumulative_logprob: float = 0.0
    _prompt_token_ids_tuple: Tuple[int,
                                   ...] = msgspec.field(default_factory=tuple)
    # The number of tokens that are computed (that run against the model).
    _num_computed_tokens: int = 0
    _stage: SequenceStage = SequenceStage.PREFILL
    _cached_all_token_ids: List[int] = msgspec.field(default_factory=list)

    # It is used to get delta input. It is reset when `get_delta_and_reset`
    # is called.
    _new_appended_tokens: List[int] = msgspec.field(default_factory=list)

    # It is used to compute mrope_position_ids.
    _mrope_position_delta: Optional[int] = None

    @staticmethod
    def from_prompt_token_counts(
            *token_counts: Tuple[int, int]) -> "SequenceData":
        """
        Construct a :class:`SequenceData` instance by concatenating
        prompt token sequences.

        Each tuple represents one token sequence, expressed in the form
        :code:`(token_id, count)`.
        """
        if len(token_counts) == 0:
            return SequenceData.from_seqs([])

        prompt_token_ids_arr = reduce(
            array.__iadd__,
            (array_full(token_id, count) for token_id, count in token_counts),
        )

        return SequenceData(prompt_token_ids_arr)

    @staticmethod
    def from_seqs(
        prompt_token_ids: GenericSequence[int],
        output_token_ids: Optional[GenericSequence[int]] = None,
    ) -> "SequenceData":
        """
        Construct a :class:`SequenceData` instance from prompt and output
        token sequences.
        """
        prompt_token_ids_arr = array(VLLM_TOKEN_ID_ARRAY_TYPE,
                                     prompt_token_ids)

        if output_token_ids is None:
            return SequenceData(prompt_token_ids_arr)

        output_token_ids_arr = array(VLLM_TOKEN_ID_ARRAY_TYPE,
                                     output_token_ids)

        return SequenceData(prompt_token_ids_arr,
                            _output_token_ids=output_token_ids_arr)

    def __post_init__(self) -> None:
        assert self._prompt_token_ids.typecode == "l"
        assert self._output_token_ids.typecode == "l"
        self._prompt_token_ids_tuple: Tuple[int, ...] = tuple(
            self._prompt_token_ids)
        self._update_cached_all_tokens()

    def _update_cached_all_tokens(self):
        assert isinstance(self._prompt_token_ids, array)
        assert isinstance(self._output_token_ids, array)
        self._cached_all_token_ids: List[int] = list(self._prompt_token_ids +
                                                     self._output_token_ids)

    @property
    def cumulative_logprob(self) -> float:
        return self._cumulative_logprob

    @property
    def prompt_token_ids(self) -> Tuple[int, ...]:
        return self._prompt_token_ids_tuple

    @prompt_token_ids.setter
    def prompt_token_ids(self, new_prompt_token_ids) -> None:
        raise NotImplementedError

    @property
    def prompt_token_ids_array(self) -> array:
        """Return the prompt token ids in array type.

        Note that the array is in "I" type, and it is not compatible
        with torch.long (2 bytes vs 4 bytes). So beware of the usage.
        """
        return self._prompt_token_ids

    @property
    def output_token_ids(self) -> Tuple[int, ...]:
        return tuple(self._output_token_ids)

    @output_token_ids.setter
    def output_token_ids(self, new_output_token_ids: List[int]) -> None:
        self._output_token_ids = array(VLLM_TOKEN_ID_ARRAY_TYPE,
                                       new_output_token_ids)
        self._update_cached_all_tokens()

    @property
    def output_token_ids_array(self) -> array:
        """Return the prompt token ids in array type.

        Note that the array is in "I" type, and it is not compatible
        with torch.long (2 bytes vs 4 bytes). So beware of the usage.
        """
        assert isinstance(self._output_token_ids, array)
        return self._output_token_ids

    @property
    def mrope_position_delta(self) -> Optional[int]:
        return self._mrope_position_delta

    @mrope_position_delta.setter
    def mrope_position_delta(self, new_mrope_position_delta):
        self._mrope_position_delta = new_mrope_position_delta

    def append_token_id(self, token_id: int, logprob: float) -> None:
        self._output_token_ids.append(token_id)
        self._new_appended_tokens.append(token_id)
        self._cached_all_token_ids.append(token_id)
        self._cumulative_logprob += logprob

    def get_len(self) -> int:
        return len(self._output_token_ids) + len(self._prompt_token_ids)

    def get_prompt_len(self) -> int:
        return len(self._prompt_token_ids)

    def get_output_len(self) -> int:
        return len(self._output_token_ids)

    def get_token_ids(self) -> List[int]:
        return self._cached_all_token_ids

    def get_prefix_token_ids(
            self, num_tokens: int
    ) -> Tuple[Tuple[int, ...], Optional[Tuple[int, ...]]]:
        """Get prefix tokens, and make the return value hashable"""
        prompt_length = self.get_prompt_len()
        if num_tokens > prompt_length:
            return (self._prompt_token_ids_tuple,
                    tuple(self._output_token_ids[:num_tokens - prompt_length]))
        else:
            return (self._prompt_token_ids_tuple[:num_tokens], None)

    def get_num_computed_tokens(self) -> int:
        """Return the number of prefill tokens that are already computed."""
        return self._num_computed_tokens

    def update_num_computed_tokens(self, num_new_computed_tokens: int):
        """Update number of tokens computed so far."""
        self._num_computed_tokens += num_new_computed_tokens
        assert self._num_computed_tokens <= self.get_len(), (
            self._num_computed_tokens, self.get_len())
        # If all tokens are computed, it means it is in decoding phase.
        if self.get_num_uncomputed_tokens() == 0:
            self._stage = SequenceStage.DECODE

    def reset_state_for_recompute(self) -> None:
        """Reset the number of computed tokens from this sequence. It is
        supposed to be called when a sequence needs to be started from
        the beginning again (e.g., sequence is preempted).
        """
        self._num_computed_tokens = 0
        self._stage = SequenceStage.PREFILL
        self._new_appended_tokens = []

    def get_num_uncomputed_tokens(self) -> int:
        """Return the number of prefill tokens that are not computed."""
        # we use `get_len()` which includes prompt_len + output_len instead
        # of prompt_len here. This is because during recompute we need to
        # prefill for both prompt and output.
        return self.get_len() - self.get_num_computed_tokens()

    def get_last_token_id(self) -> int:
        if not self._output_token_ids:
            return self._prompt_token_ids[-1]
        return self._output_token_ids[-1]

    def get_prompt_token_ids(self) -> Tuple[int, ...]:
        return self.prompt_token_ids

    def get_output_token_ids(self) -> Tuple[int, ...]:
        return self.output_token_ids

    def get_delta_and_reset(self) -> SequenceDataDelta:
        delta = SequenceDataDelta(self._new_appended_tokens,
                                  self._cumulative_logprob,
                                  self.get_num_computed_tokens(), self.stage)
        # Reset delta state.
        self._new_appended_tokens = []
        return delta

    def apply_delta(self, delta: SequenceDataDelta):
        self._num_computed_tokens = delta.new_num_computed_tokens
        self._cumulative_logprob = delta.new_cumulative_logprob
        self._stage = delta.new_stage
        self._output_token_ids.extend(delta.new_output_token_ids)
        self._cached_all_token_ids.extend(delta.new_output_token_ids)

    @property
    def stage(self) -> SequenceStage:
        return self._stage

    def __repr__(self) -> str:
        return (f"SequenceData("
                f"prompt_token_ids={self._prompt_token_ids}, "
                f"output_token_ids={self.output_token_ids}, "
                f"cumulative_logprob={self.cumulative_logprob}, "
                f"get_num_computed_tokens={self.get_num_computed_tokens()}")


class Sequence:
    """Stores the data, status, and block information of a sequence.

    The sequence is constructed from the :code:`SingletonInputs` instance
    passed in through the :code:`inputs` constructor argument.

    For encoder/decoder models, SingletonInputs encapsulates both a
    decoder and encoder prompt, creating an ambiguity about which
    prompt to construct the sequence from. The `from_decoder_prompt`
    constructor argument signals whether to construct the Sequence
    from the SingletonInputs decoder prompt, or encoder prompt.

    Args:
        seq_id: The ID of the sequence.
        inputs: The inputs of the sequence.
        block_size: The block size of the sequence. Should be the same as the
            block size used by the block manager and cache engine.
        eos_token_id: The end-of-sequence (EOS) token id recognized by this LLM.
        lora_request: LoRA request.
        prompt_adapter_request: Prompt Adapter request.
        from_decoder_prompt: Construct Sequence from SingletonInputs decoder
                             prompt (True) or encoder prompt (False.) Must be
                             True for decoder-only model.

    """

    def __init__(
        self,
        seq_id: int,
        inputs: "SingletonInputs",
        block_size: int,
        eos_token_id: Optional[int] = None,
        lora_request: Optional[LoRARequest] = None,
        prompt_adapter_request: Optional[PromptAdapterRequest] = None,
        from_decoder_prompt: bool = True,
    ) -> None:
        self.seq_id = seq_id
        self.inputs = inputs
        self.block_size = block_size
        self.eos_token_id = eos_token_id
        self.lora_request = lora_request
        self.prompt_adapter_request = prompt_adapter_request
        self.from_decoder_prompt = from_decoder_prompt

        # For decoder-only models, a Sequence is constructed
        # from an DecoderOnlyInputs instance (the `inputs` arg.)
        #
        # For encoder/decoder models the same `inputs`
        # instance could be utilized to construct either an
        # encoder sequence or a decoder sequence, because
        # `DecoderOnlyInputs` has both decoder- and encoder-oriented
        # member variables (i.e. it encapsulates both an encoder
        # and a decoder prompt.) The decision of which type of sequence
        # to generate is determined by the `from_decoder_prompt` argument.
        #
        # When constructing a encoder sequence
        # (`from_decoder_prompt` False) it matters that
        # the `DecoderOnlyInputs` instance stored in `inputs` is valid
        # in the sense that its encoder-related member variables are
        # populated; below, an exception is raised if this is
        # not the case.
        #
        # When constructing a decoder sequence (`from_decoder_prompt` True)
        # it does not matter whether `inputs` has its encoder-related
        # member variables populated.
        if not (from_decoder_prompt or is_encoder_decoder_inputs(inputs)):
            raise ValueError("Cannot extract encoder input prompt from "
                             f"invalid input {inputs}; did you forget the "
                             "encoder input prompt fields?")

        self.data = SequenceData.from_seqs(self.prompt_token_ids)
        self.output_logprobs: SampleLogprobs = []
        self.output_text = ""

        self.status = SequenceStatus.WAITING
        self.stop_reason: Union[int, str, None] = None

        # These are used to keep track of delta outputs
        self._last_output_token_ids_offset: int = 0
        self._last_output_text_offset: int = 0

        # Used for incremental detokenization
        self.prefix_offset = 0
        self.read_offset = 0
        # Input + output tokens
        self.tokens: Optional[List[str]] = None

    @property
    def n_blocks(self) -> int:
        return (self.get_len() + self.block_size - 1) // self.block_size

    @cached_property
    def prompt(self) -> Optional[str]:
        # Select decoder or encoder input prompt str, as appropriate
        prompt_key: str = ("prompt"
                           if self.from_decoder_prompt else "encoder_prompt")

        return cast(Optional[str], self.inputs.get(prompt_key))

    @cached_property
    def prompt_token_ids(self) -> List[int]:
        # Select decoder or encoder input prompt token ids, as appropriate
        prompt_token_ids_key: str = ("prompt_token_ids"
                                     if self.from_decoder_prompt else
                                     "encoder_prompt_token_ids")

        # Cache computed prompt token ids
        return cast(List[int], self.inputs.get(prompt_token_ids_key))

    @property
    def multi_modal_data(self) -> "MultiModalDataDict":
        if self.inputs.get("multi_modal_data") and self.inputs.get(
                "encoder_multi_modal_data"):
            raise ValueError(
                "Multi-modal data in both encoder and decoder is not supported."
            )
        inputs = self.inputs
        return self.inputs.get("multi_modal_data") or (cast(
            EncoderDecoderLLMInputs,
            inputs).get("encoder_multi_modal_data")) or {}

    @property
    def lora_int_id(self) -> int:
        return self.lora_request.lora_int_id if self.lora_request else 0

    @property
    def prompt_adapter_id(self) -> int:
        return self.prompt_adapter_request.prompt_adapter_id \
                        if self.prompt_adapter_request else 0

    def get_output_text_to_return(self, buffer_length: int,
                                  delta: bool) -> str:
        """If delta is True, only new text since the last call to
        this method is returned"""

        # We return the full output text if the sequence is finished.
        truncate = buffer_length and not self.is_finished()
        if not delta:
            return self.output_text[:-buffer_length] if truncate else (
                self.output_text)
        length = len(self.output_text)
        if truncate:
            length -= buffer_length
        last_offset = self._last_output_text_offset
        if last_offset < length:
            self._last_output_text_offset = length
            return self.output_text[last_offset:length]
        return ""

    def get_output_token_ids_to_return(
            self, delta: bool) -> Union[GenericSequence[int], int]:
        """If delta is True, only new tokens since the last call to
        this method are returned"""
        if not delta:
            return self.get_output_token_ids()

        output_len = self.get_output_len()

        # Get the number of new tokens
        num_new_tokens = output_len - self._last_output_token_ids_offset
        self._last_output_token_ids_offset = output_len

        # Return new tokens
        if num_new_tokens == 1:
            # Optimization for single decode token case
            # (which is what we have most of the time)
            return self.data._cached_all_token_ids[-1]

        return self.data._cached_all_token_ids[-num_new_tokens:]

    def hash_of_block(self, logical_idx: int) -> int:
        # TODO This can produce incorrect hash when block size > prompt size

        # Compute the number of tokens in the sequence
        # TODO: The current hashing function is O(L^2). We should optimize
        # this in the future.
        num_tokens = self.num_hashed_tokens_of_block(logical_idx)
        hashed_tokens = self.data.get_prefix_token_ids(num_tokens)
        return hash((hashed_tokens, self.lora_int_id))

    def num_hashed_tokens_of_block(self, logical_idx: int):
        return logical_idx * self.block_size + self.block_size

    def reset_state_for_recompute(self):
        """Reset the sequence states for recomputation."""
        self.data.reset_state_for_recompute()

    def append_token_id(self, token_id: int, logprobs: Dict[int,
                                                            Logprob]) -> None:
        assert token_id in logprobs
        self.output_logprobs.append(logprobs)
        self.data.append_token_id(token_id, logprobs[token_id].logprob)

    def get_len(self) -> int:
        return self.data.get_len()

    def get_prompt_len(self) -> int:
        return self.data.get_prompt_len()

    def get_output_len(self) -> int:
        return self.data.get_output_len()

    def get_token_ids(self) -> List[int]:
        return self.data.get_token_ids()

    def get_prompt_token_ids(self) -> Tuple[int, ...]:
        return self.data.get_prompt_token_ids()

    def get_last_token_id(self) -> int:
        return self.data.get_last_token_id()

    def get_output_token_ids(self) -> Tuple[int, ...]:
        return self.data.get_output_token_ids()

    def get_cumulative_logprob(self) -> float:
        return self.data.cumulative_logprob

    def get_beam_search_score(self,
                              length_penalty: float = 1.0,
                              seq_len: Optional[int] = None,
                              eos_token_id: Optional[int] = None) -> float:
        """Calculate the beam search score with length penalty.

        Adapted from

        https://github.com/huggingface/transformers/blob/ccb92be23def445f2afdea94c31286f84b89eb5b/src/transformers/generation/beam_search.py#L938
        """
        if seq_len is None:
            seq_len = self.get_len()
            # NOTE: HF implementation does not count the EOS token
            # towards the length, we align with that here for testing.
            if (eos_token_id is not None
                    and self.get_last_token_id() == eos_token_id):
                seq_len -= 1
        return self.get_cumulative_logprob() / (seq_len**length_penalty)

    def is_finished(self) -> bool:
        return SequenceStatus.is_finished(self.status)

    def fork(self, new_seq_id: int) -> "Sequence":
        new_seq = copy.deepcopy(self)
        new_seq.seq_id = new_seq_id
        return new_seq

    def get_num_new_tokens(self) -> int:
        """Get the number of new tokens to be computed.

        Returns:
            The new number of tokens to be computed. I.e., 1 for decode, or
            the remaining prompt size for prefill.
        """
        if self.data.stage == SequenceStage.DECODE:
            return 1
        return self.data.get_num_uncomputed_tokens()

    def is_prefill(self) -> bool:
        return self.data.stage == SequenceStage.PREFILL

    def __repr__(self) -> str:
        return (f"Sequence(seq_id={self.seq_id}, "
                f"status={self.status.name}, "
                f"num_blocks={self.n_blocks}, ")


class SequenceGroupState(msgspec.Struct,
                         omit_defaults=True):  # type: ignore[call-arg]
    """Mutable state tied to a specific sequence group"""

    # for multi-step decoding
    num_steps: int = 1
    current_step: int = 0

    @property
    def remaining_steps(self) -> int:
        return self.num_steps - self.current_step


class SequenceGroup:
    """A group of sequences that are generated from the same prompt.

    Args:
        request_id: The ID of the request.
        seqs: The list of sequences.
        sampling_params: The sampling parameters used to generate the outputs.
        arrival_time: The arrival time of the request.
        lora_request: LoRA request.
        embeddings: The embeddings vectors of the prompt of the sequence group
            for an embedding model.
        pooling_params: The pooling parameters used to generate the pooling
            for an embedding model.
        encoder_seq: Optional, the single encoder sequence. Should be None
                     unless you are working with an encoder/decoder model.
        trace_headers: OpenTelemetry trace headers.
        prompt_adapter_request: Prompt Adapter request.
        priority: User-defined priority of the request.
    """

    def __init__(
        self,
        request_id: str,
        seqs: List[Sequence],
        arrival_time: float,
        sampling_params: Optional[SamplingParams] = None,
        lora_request: Optional[LoRARequest] = None,
        embeddings: Optional[List[float]] = None,
        pooling_params: Optional[PoolingParams] = None,
        encoder_seq: Optional[Sequence] = None,
        trace_headers: Optional[Mapping[str, str]] = None,
        prompt_adapter_request: Optional[PromptAdapterRequest] = None,
        priority: int = 0,
    ) -> None:
        self.request_id = request_id
        self.seqs = seqs
        self.arrival_time = arrival_time
        self.is_single_seq = len(seqs) == 1
        self.seqs_dict = {seq.seq_id: seq for seq in seqs}

        self.sampling_params = sampling_params
        self.metrics = RequestMetrics(arrival_time=arrival_time,
                                      last_token_time=arrival_time,
                                      first_scheduled_time=None,
                                      first_token_time=None,
                                      time_in_queue=None)
        self.lora_request = lora_request
        self.prompt_logprobs: Optional[PromptLogprobs] = None
        self.state = SequenceGroupState()
        self.embeddings = embeddings
        self.pooling_params = pooling_params
        self.prompt_adapter_request = prompt_adapter_request
        self.encoder_seq = encoder_seq
        self.trace_headers = trace_headers
        self.priority = priority

        self.cached_request_output = None

    @property
    def prompt(self) -> Optional[str]:
        # All sequences in the group should have the same prompt.
        # We use the prompt of an arbitrary sequence.
        return self.seqs[0].prompt

    @property
    def prompt_token_ids(self) -> List[int]:
        # All sequences in the group should have the same prompt.
        # We use the prompt of an arbitrary sequence.
        return self.seqs[0].prompt_token_ids

    @property
    def encoder_prompt(self) -> Optional[str]:
        # There are either 0 or 1 encoder sequences
        # If one is present, its prompt is distinct
        # from the decoder's.
        return (self.encoder_seq.prompt
                if self.encoder_seq is not None else None)

    @property
    def encoder_prompt_token_ids(self) -> Optional[List[int]]:
        # There are either 0 or 1 encoder sequences
        # If one is present, its prompt token ids are
        # distinct from the decoder's.
        return (self.encoder_seq.prompt_token_ids
                if self.encoder_seq is not None else None)

    @property
    def multi_modal_data(self) -> "MultiModalDataDict":
        # All sequences in the group should have the same multi-modal data.
        # We use the multi-modal data of an arbitrary sequence.
        return self.seqs[0].multi_modal_data

    @property
    def lora_int_id(self) -> int:
        return self.lora_request.lora_int_id if self.lora_request else 0

    @property
    def prompt_adapter_id(self) -> int:
        return self.prompt_adapter_request.prompt_adapter_id \
                        if self.prompt_adapter_request else 0

    @property
    def prompt_adapter_num_virtual_tokens(self) -> int:
        return self.prompt_adapter_request.prompt_adapter_num_virtual_tokens\
                         if self.prompt_adapter_request else 0

    def init_multi_step(self, num_scheduler_steps: int) -> None:
        self.state.num_steps = num_scheduler_steps
        self.state.current_step = 0

    def get_last_latency(self, now: float) -> Optional[float]:
        """Sets the last token time for Request level timings."""
        # If still in prefill phase, raise Error.
        if self.is_prefill():
            raise ValueError(
                "seq_group.get_last_latency() should not be called "
                "if the seq_group is in prefill phase.")

        # Otherwise return token latency.
        latency = now - self.metrics.last_token_time
        self.metrics.last_token_time = now
        return latency

    def maybe_set_first_token_time(self, time: float) -> None:
        """Sets the first token time for Request level timings."""
        # Note: in a case where a sequence_group is swapped and
        #   recomputed, the time between iterations is counted
        #   in TPOT, rather than recalculating TTFT (since from the )
        #   POV of the user, there is simply a long generation delay.
        if (self.metrics.first_token_time is None
                and self.seqs[0].get_output_len() == 1):
            self.metrics.first_token_time = time

    def maybe_set_first_scheduled_time(self, time: float) -> None:
        """Sets the first scheduled time and time in queue for Request
        level timings."""
        if self.metrics.first_scheduled_time is None:
            self.metrics.first_scheduled_time = time
            self.metrics.time_in_queue = time - self.metrics.arrival_time

    def set_finished_time(self, time: Optional[float]) -> None:
        """Sets the finished time for Request level timings."""
        self.metrics.finished_time = time

    def get_max_num_running_seqs(self) -> int:
        """The maximum number of sequences running in parallel in the remaining
        lifetime of the request."""
        if self.sampling_params and self.sampling_params.use_beam_search:
            # For beam search, maximally there will always be `best_of` beam
            # candidates running in the future.
            best_of = self.sampling_params.best_of
            assert isinstance(best_of, int)
            return best_of
        else:
            if self.sampling_params:
                best_of = self.sampling_params.best_of
                assert isinstance(best_of, int)
                if best_of > self.num_seqs():
                    # At prompt stage, the sequence group is not yet filled up
                    # and only have one sequence running. However, in the
                    # generation stage, we will have `best_of` sequences
                    # running.
                    return best_of
            # At sampling stages, return the number of actual sequences
            # that are not finished yet.
            return self.num_unfinished_seqs()

    def get_seqs(
        self,
        status: Optional[SequenceStatus] = None,
    ) -> List[Sequence]:
        if status is None:
            return self.seqs

        if self.is_single_seq:
            return self.seqs if self.seqs[0].status == status else []

        return [seq for seq in self.seqs if seq.status == status]

    def is_encoder_decoder(self) -> bool:
        return self.encoder_seq is not None

    def get_encoder_seq(self) -> Optional[Sequence]:
        return self.encoder_seq

    def get_unfinished_seqs(self) -> List[Sequence]:
        if self.is_single_seq:
            return self.seqs if not self.seqs[0].is_finished() else []

        return [seq for seq in self.seqs if not seq.is_finished()]

    def get_finished_seqs(self) -> List[Sequence]:
        if self.is_single_seq:
            return self.seqs if self.seqs[0].is_finished() else []

        return [seq for seq in self.seqs if seq.is_finished()]

    def update_num_computed_tokens(self, num_new_computed_tokens: int):
        """Update number of tokens computed so far."""
        for seq in self.seqs:
            if not seq.is_finished():
                seq.data.update_num_computed_tokens(num_new_computed_tokens)

    def get_num_uncomputed_tokens(self) -> int:
        num_uncomputed_tokens = 0
        for seq in self.seqs:
            if not seq.is_finished():
                num_uncomputed_tokens += seq.data.get_num_uncomputed_tokens()
        return num_uncomputed_tokens

    def num_seqs(self, status: Optional[SequenceStatus] = None) -> int:
        # Optimization. We don't need to call get_seqs if we don't need to
        # filter by states.
        if status is None:
            return len(self.seqs)

        if self.is_single_seq:
            return 1 if self.seqs[0].status == status else 0

        return len(self.get_seqs(status))

    def num_unfinished_seqs(self) -> int:
        if self.is_single_seq:
            return 1 if not self.seqs[0].is_finished() else 0

        return len(self.get_unfinished_seqs())

    def num_finished_seqs(self) -> int:
        if self.is_single_seq:
            return 1 if self.seqs[0].is_finished() else 0

        return len(self.get_finished_seqs())

    def find(self, seq_id: int) -> Sequence:
        if seq_id not in self.seqs_dict:
            raise ValueError(f"Sequence {seq_id} not found.")
        return self.seqs_dict[seq_id]

    def add(self, seq: Sequence) -> None:
        if seq.seq_id in self.seqs_dict:
            raise ValueError(f"Sequence {seq.seq_id} already exists.")
        self.seqs_dict[seq.seq_id] = seq
        self.seqs.append(seq)
        self.is_single_seq = len(self.seqs) == 1

    def remove(self, seq_id: int) -> None:
        seq = self.seqs_dict.pop(seq_id, None)
        if seq is None:
            raise ValueError(f"Sequence {seq_id} not found.")
        self.seqs.remove(seq)
        self.is_single_seq = len(self.seqs) == 1

    def is_finished(self) -> bool:
        if self.is_single_seq:
            return self.seqs[0].is_finished()

        return all(seq.is_finished() for seq in self.seqs)

    def is_prefill(self) -> bool:
        # Every sequence should be in the same stage.
        return self.seqs[0].is_prefill()

    def __repr__(self) -> str:
        return (f"SequenceGroup(request_id={self.request_id}, "
                f"sampling_params={self.sampling_params}, "
                f"num_seqs={len(self.seqs)})")


class SequenceGroupMetadataDelta(
        msgspec.Struct,
        tag=True,  # type: ignore[call-arg]
        array_like=True,  # type: ignore[call-arg]
        omit_defaults=True):  # type: ignore[call-arg]
    """Delta of SequenceGroupMetadata.

    After sending the first SequenceGroupMetadata, vLLM scheduler
    only sends delta to reduce the data payload size.
    """
    seq_data_delta: Dict[int, SequenceDataDelta]
    request_id: str
    block_tables: Dict[int, List[int]]
    is_prompt: bool
    do_sample: bool = True
    token_chunk_size: Optional[int] = None
    computed_block_nums: Optional[List[int]] = None
    state: Optional[SequenceGroupState] = msgspec.field(
        default_factory=lambda: SequenceGroupState())


class SequenceGroupMetadata(
        msgspec.Struct,
        tag=True,  # type: ignore[call-arg]
        array_like=True,  # type: ignore[call-arg]
        omit_defaults=True):  # type: ignore[call-arg]
    """Metadata for a sequence group. Used to create `AttentionMetadata`.

    Args:
        request_id: The ID of the request.
        is_prompt: Whether the request is at prompt stage.
        seq_data: The sequence data. (Seq id -> sequence data)
        sampling_params: The sampling parameters used to generate the outputs.
        block_tables: The block tables. (Seq id -> list of physical block
            numbers)
        do_sample: True if sampling is required. Sampling is not required when
            e.g., prefill is chunked, and the current iteration only computes
            query tokens for prefill, we don't need sampling.
        token_chunk_size: The number of tokens to be processed (per sequence).
            None if chunking is not required.
        lora_request: LoRA request.
        computed_block_nums: The block numbers that are already computed,
            used in prefix caching.
        state: Internal state tied to this sequence group.
        multi_modal_data: Multi modal data.
        encoder_seq_data: Optional sequence data for encoder prompt
                          (SequenceGroup.encoder_seq). Should be None 
                          unless you are working with an encoder/decoder
                          model.
        cross_block_table: Optional cross-attention block table associated
                           with the encoder prompt
                           (SequenceGroup.encoder_seq). Should be None
                           unless you are working with an encoder/decoder
                           model.
        prompt_adapter_request: Prompt Adapter request.
    """

    request_id: str
    is_prompt: bool
    seq_data: Dict[int, SequenceData]
    sampling_params: Optional[SamplingParams]
    block_tables: Dict[int, List[int]]
    do_sample: bool = True
    pooling_params: Optional[PoolingParams] = None
    lora_request: Optional[LoRARequest] = None
    computed_block_nums: Optional[List[int]] = None
    state: Optional[SequenceGroupState] = msgspec.field(
        default_factory=lambda: SequenceGroupState())
    # "MultiModalDataDict" types. We have to use Any due to msgspec
    # doesn't allow to have union of 2 different dicts.
    multi_modal_data: Optional[Any] = None
    encoder_seq_data: Optional[SequenceData] = None
    cross_block_table: Optional[List[int]] = None
    prompt_adapter_request: Optional[PromptAdapterRequest] = None
    token_chunk_size: Optional[int] = None

    ### Stateful fields that are lazily defined. ###
    # The number of speculative tokens adopted in this request.
    # None means specuative decoding is not used.
    # Zero means speculative decoding is disabled for some reasons.
    # TODO: We should maintain this states out of the sequence group.
    num_speculative_tokens: Optional[int] = None

    def __post_init__(self):
        if self.seq_data is not None and self.token_chunk_size is None:
            if self.is_prompt:
                self.token_chunk_size = next(iter(
                    self.seq_data.values())).get_len()
            else:
                self.token_chunk_size = 1

    @property
    def lora_int_id(self) -> int:
        return self.lora_request.lora_int_id if self.lora_request else 0

    @property
    def prompt_adapter_id(self) -> int:
        return self.prompt_adapter_request.prompt_adapter_id \
                        if self.prompt_adapter_request else 0

    @property
    def prompt_adapter_num_virtual_tokens(self) -> int:
        return self.prompt_adapter_request.prompt_adapter_num_virtual_tokens \
                        if self.prompt_adapter_request else 0

    def apply_delta(self,
                    sequence_group_metadata_delta: SequenceGroupMetadataDelta):
        for id, delta in sequence_group_metadata_delta.seq_data_delta.items():
            self.seq_data[id].apply_delta(delta)
        assert self.request_id == sequence_group_metadata_delta.request_id
        self.block_tables = sequence_group_metadata_delta.block_tables
        self.token_chunk_size = sequence_group_metadata_delta.token_chunk_size
        self.do_sample = sequence_group_metadata_delta.do_sample
        self.is_prompt = sequence_group_metadata_delta.is_prompt

    def finish_step(self) -> None:
        assert self.state is not None
        assert self.state.current_step < self.state.num_steps
        self.state.current_step += 1


class SequenceOutput(
        msgspec.Struct,
        omit_defaults=True,  # type: ignore[call-arg]
        array_like=True):  # type: ignore[call-arg]
    """The model output associated with a sequence.

    Args:
        parent_seq_id: The ID of the parent sequence (for forking in beam
            search).
        output_token: The output token ID.
        logprobs: The logprobs of the output token.
            (Token id -> logP(x_i+1 | x_0, ..., x_i))
    """
    parent_seq_id: int
    output_token: int
    logprobs: Dict[int, Logprob]

    def __repr__(self) -> str:
        return (f"SequenceOutput(parent_seq_id={self.parent_seq_id}, "
                f"output_token={self.output_token}, "
                f"logprobs={self.logprobs})")

    def __eq__(self, other: object) -> bool:
        if not isinstance(other, SequenceOutput):
            raise NotImplementedError()
        equal = (self.parent_seq_id == other.parent_seq_id
                 and self.output_token == other.output_token)
        log_probs_equal = other.logprobs == self.logprobs
        return equal and log_probs_equal


class SequenceGroupOutput(ABC):
    """The base class for model outputs associated with a sequence group."""

    @abstractmethod
    def __repr__(self) -> str:
        pass

    @abstractmethod
    def __eq__(self, other: object) -> bool:
        pass


class CompletionSequenceGroupOutput(
        msgspec.Struct,
        omit_defaults=True,  # type: ignore[call-arg]
        array_like=True):  # type: ignore[call-arg]
    __metaclass__ = SequenceGroupOutput
    """The model output associated with a completion sequence group."""
    samples: List[SequenceOutput]
    # Prompt logprob for each prompt query token.
    prompt_logprobs: Optional[PromptLogprobs]

    def __repr__(self) -> str:
        return (f"CompletionSequenceGroupOutput(samples={self.samples}, "
                f"prompt_logprobs={self.prompt_logprobs})")

    def __eq__(self, other: object) -> bool:
        if not isinstance(other, CompletionSequenceGroupOutput):
            raise NotImplementedError()
        return (self.samples == other.samples
                and self.prompt_logprobs == other.prompt_logprobs)


class EmbeddingSequenceGroupOutput(
        msgspec.Struct,
        omit_defaults=True,  # type: ignore[call-arg]
        array_like=True,  # type: ignore[call-arg]
):
    """The model output associated with an embedding sequence group."""
    __metaclass__ = SequenceGroupOutput
    embeddings: List[int]

    def __repr__(self) -> str:
        return (f"EmbeddingSequenceGroupOutput("
                f"embeddings_shape={len(self.embeddings)})")

    def __eq__(self, other: object) -> bool:
        if not isinstance(other, EmbeddingSequenceGroupOutput):
            raise NotImplementedError()
        return self.embeddings == other.embeddings


class IntermediateTensors(
        msgspec.Struct,
        omit_defaults=True,  # type: ignore[call-arg]
        array_like=True):  # type: ignore[call-arg]
    """For all pipeline stages except the last, we need to return the hidden
    states and residuals to be sent to the next stage. This data structure
    contains the hidden states and residuals for a request.
    """

    tensors: Dict[str, torch.Tensor]

    def __getitem__(self, key: Union[str, slice]):
        if isinstance(key, str):
            return self.tensors[key]
        elif isinstance(key, slice):
            return self.__class__({k: v[key] for k, v in self.tensors.items()})

    def __setitem__(self, key: str, value):
        self.tensors[key] = value

    def __len__(self):
        return len(self.tensors)

    def __eq__(self, other: object):
        return isinstance(other, self.__class__) and self

    def __repr__(self) -> str:
        return f"IntermediateTensors(tensors={self.tensors})"


class PoolerOutput(
        msgspec.Struct,
        omit_defaults=True,  # type: ignore[call-arg]
        array_like=True):  # type: ignore[call-arg]
    """The output from a pooling operation in the embedding model."""
    outputs: List[EmbeddingSequenceGroupOutput]

    spec_decode_worker_metrics: Optional[SpecDecodeWorkerMetrics] = None

    def __getitem__(self, idx: int):
        return self.outputs[idx]

    def __setitem__(self, idx: int, value):
        self.outputs[idx] = value

    def __len__(self):
        return len(self.outputs)

    def __eq__(self, other: object):
        return isinstance(other,
                          self.__class__) and self.outputs == other.outputs


def get_all_seq_ids(
        seq_group_metadata_list: List[SequenceGroupMetadata]) -> List[int]:
    """Given a list of SequenceGroupMetadata, create a list of all
    sequence ids.
    """
    return [seq_id for sg in seq_group_metadata_list for seq_id in sg.seq_data]


def get_all_seq_ids_and_request_ids(
    seq_group_metadata_list: List[SequenceGroupMetadata]
) -> Tuple[List[int], Dict[str, Set[int]]]:
    """Given a list of SequenceGroupMetadata, create a list of all
    sequence ids.
    """
    seq_ids: List[int] = []
    request_id_seq_ids_mapping: Dict[str, Set[int]] = defaultdict(set)
    for sg in seq_group_metadata_list:
        for seq_id in sg.seq_data:
            seq_ids.append(seq_id)
            request_id_seq_ids_mapping[sg.request_id].add(seq_id)
    return seq_ids, request_id_seq_ids_mapping


class HiddenStates(msgspec.Struct, array_like=True,
                   omit_defaults=True):  # type: ignore[call-arg]
    """Hidden states corresponding to in-progress sequences.
    Used in speculative decoding to pass hidden states from
    the target model to the proposer model.

    seq_ids are the sequence ids of each entry of the batch
    dimension of the hidden_states tensor"""
    # Scorer hidden states. For prefill step, it is used for hidden states of
    # all tokens, whereas for decode step, it use used for last accepted tokens.
    hidden_states: torch.Tensor
    # The sequence group metadata list. Only needed for decode step.
    seq_group_metadata_list: Optional[List[SequenceGroupMetadata]] = None
    # Scorer hidden states of the 2nd last token proposed by the proposer (
    # irrespective of whether it was accepted or not). Only used for cases when
    # last proposed token is accepted (i.e., in case of bonus tokens). For the
    # case of no bonus tokens, these are ignored.
    second_last_token_hidden_states: Optional[torch.Tensor] = None

    _seq_ids: List[int] = msgspec.field(default_factory=list)

    def __post_init__(self):
        if self.seq_group_metadata_list is not None:
            assert len(self.seq_group_metadata_list) == len(self.hidden_states)
            self._seq_ids = get_all_seq_ids(self.seq_group_metadata_list)

    @property
    def seq_ids(self) -> List[int]:
        return self._seq_ids

    def update(self,
               hidden_states: torch.Tensor,
               seq_group_metadata_list: List[SequenceGroupMetadata],
               second_last_token_hidden_states: Optional[torch.Tensor] = None):
        """Update hidden states from target model invocation. Only used for
        decode steps"""
        assert len(seq_group_metadata_list) == len(hidden_states)
        self._seq_ids.extend(get_all_seq_ids(seq_group_metadata_list))
        self.hidden_states = torch.cat([self.hidden_states, hidden_states])

        if self.second_last_token_hidden_states is not None:
            # Adding dummy hidden_states to this to maintain same shape
            self.second_last_token_hidden_states = torch.cat([
                self.second_last_token_hidden_states,
                torch.zeros_like(hidden_states)
                if second_last_token_hidden_states is None else
                second_last_token_hidden_states
            ])

    def prune(self,
              seq_group_metadata_list: List[SequenceGroupMetadata]) -> None:
        """Prune to provided list of sequence ids. Only used for decode steps.
        """
        # Currently this prunes all seq_ids not present in
        # seq_group_metadata_list which might cause problems where a sequence
        # may be "paused" then "resumed" later. This should only prune sequences
        # which are confirmed to be aborted.
        seq_ids = get_all_seq_ids(seq_group_metadata_list)
        if seq_ids != self._seq_ids:
            # Batch contents changed - prune removed sequences.
            index = [self._seq_ids.index(seq_id) for seq_id in seq_ids]
            self.hidden_states = self.hidden_states[index]
            if self.second_last_token_hidden_states is not None:
                self.second_last_token_hidden_states = self\
                    .second_last_token_hidden_states[index]
            self._seq_ids = seq_ids

    def expand_with_bonus_tokens(
            self, seq_with_bonus_token_in_last_step: set) -> None:
        """Expand hidden states for sequences with bonus tokens. This is in
        alignment with `MultiStepWorker._expand_execute_model_request`."""
        if self.second_last_token_hidden_states is None \
            or not seq_with_bonus_token_in_last_step:
            return

        index = []
        for seq_id in self._seq_ids:
            i = self._seq_ids.index(seq_id)
            if seq_id in seq_with_bonus_token_in_last_step:
                index.append(i + len(self._seq_ids))
            index.append(i)

        self.hidden_states = torch.cat(
            [self.hidden_states, self.second_last_token_hidden_states])[index]


class ExecuteModelRequest(
        msgspec.Struct,
        array_like=True,  # type: ignore[call-arg]
        omit_defaults=True):  # type: ignore[call-arg]
    """The model execution request, containing CPU metadata only. The LLM
    engine should create an instance of this class for each request batch."""
    # The sequence group metadata list.
    seq_group_metadata_list: List[Union[SequenceGroupMetadata,
                                        SequenceGroupMetadataDelta]]
    # Blocks to swap in. List of CPU -> GPU block number.
    blocks_to_swap_in: List[Tuple[int,
                                  int]] = msgspec.field(default_factory=list)
    # Blocks to swap out. List of GPU -> CPU block number.
    blocks_to_swap_out: List[Tuple[int,
                                   int]] = msgspec.field(default_factory=list)
    # Blocks to copy. Source to dest block.
    blocks_to_copy: List[Tuple[int, int]] = msgspec.field(default_factory=list)
    # Virtual engine ID for pipeline parallel.
    virtual_engine: int = 0
    # The number of slots for lookahead decoding.
    num_lookahead_slots: int = 0
    # The number of requests in the running queue.
    running_queue_size: int = 0
    # Optional hidden states from prior step.
    previous_hidden_states: Optional[HiddenStates] = None
    # The number of forward steps to run.
    num_steps: int = 1
    # Finished request ids since last step.
    finished_requests_ids: List[str] = msgspec.field(default_factory=list)
    # The last sampled token ids for multi step decoding.
    last_sampled_token_ids: Optional[torch.Tensor] = None
    # Async callback
    async_callback: Optional[Callable] = None

    @property
    def is_first_multi_step(self) -> bool:
        # TODO(will) make this be able to handle batches with variable number of
        # steps
        assert len(self.seq_group_metadata_list) > 0
        first_seq_group = self.seq_group_metadata_list[0]
        assert first_seq_group.state is not None
        return first_seq_group.state.current_step == 0

    @property
    def is_last_step(self) -> bool:
        # TODO(will) make this be able to handle batches with variable number of
        # steps
        assert len(self.seq_group_metadata_list) > 0
        first_seq_group = self.seq_group_metadata_list[0]
        assert first_seq_group.state is not None
        return first_seq_group.state.remaining_steps == 1

    @property
    def current_step(self) -> int:
        # TODO(will) make this be able to handle batches with variable number of
        # steps
        assert len(self.seq_group_metadata_list) > 0
        state = self.seq_group_metadata_list[0].state
        assert state is not None
        return state.current_step

    def clone(
        self, seq_group_metadata_list: List[Union[SequenceGroupMetadata,
                                                  SequenceGroupMetadataDelta]]
    ) -> "ExecuteModelRequest":
        """Clone the request with a new sequence group metadata list."""
        return ExecuteModelRequest(
            seq_group_metadata_list=seq_group_metadata_list,
            blocks_to_swap_in=self.blocks_to_swap_in.copy(),
            blocks_to_swap_out=self.blocks_to_swap_out.copy(),
            blocks_to_copy=self.blocks_to_copy.copy(),
            virtual_engine=self.virtual_engine,
            num_lookahead_slots=self.num_lookahead_slots,
            running_queue_size=self.running_queue_size,
            previous_hidden_states=self.previous_hidden_states,
            num_steps=self.num_steps,
            finished_requests_ids=self.finished_requests_ids,
            last_sampled_token_ids=self.last_sampled_token_ids.clone()
            if self.last_sampled_token_ids is not None else None,
            async_callback=self.async_callback)<|MERGE_RESOLUTION|>--- conflicted
+++ resolved
@@ -13,12 +13,7 @@
 import msgspec
 import torch
 
-<<<<<<< HEAD
 from vllm.inputs.parse import is_encoder_decoder_inputs
-=======
-from vllm.inputs import EncoderDecoderLLMInputs, LLMInputs
-from vllm.inputs.parse import is_valid_encoder_decoder_llm_inputs
->>>>>>> 4f5a5d58
 from vllm.lora.request import LoRARequest
 from vllm.pooling_params import PoolingParams
 from vllm.prompt_adapter.request import PromptAdapterRequest
@@ -26,10 +21,7 @@
 from vllm.spec_decode.metrics import SpecDecodeWorkerMetrics
 
 if TYPE_CHECKING:
-<<<<<<< HEAD
     from vllm.inputs import SingletonInputs
-=======
->>>>>>> 4f5a5d58
     from vllm.multimodal.base import MultiModalDataDict
 
 VLLM_TOKEN_ID_ARRAY_TYPE = "l"
@@ -495,15 +487,19 @@
 
     @property
     def multi_modal_data(self) -> "MultiModalDataDict":
-        if self.inputs.get("multi_modal_data") and self.inputs.get(
-                "encoder_multi_modal_data"):
+        inputs = self.inputs
+
+        if (inputs.get("multi_modal_data")
+                and inputs.get("encoder_multi_modal_data")):
             raise ValueError(
                 "Multi-modal data in both encoder and decoder is not supported."
             )
-        inputs = self.inputs
-        return self.inputs.get("multi_modal_data") or (cast(
-            EncoderDecoderLLMInputs,
-            inputs).get("encoder_multi_modal_data")) or {}
+
+        return cast(
+            "MultiModalDataDict",
+            (inputs.get("multi_modal_data")
+             or inputs.get("encoder_multi_modal_data") or {}),
+        )
 
     @property
     def lora_int_id(self) -> int:
