--- conflicted
+++ resolved
@@ -407,16 +407,11 @@
     return image_placeholder_token_ids
 
 
-<<<<<<< HEAD
-def input_processor_for_phi3v(ctx: InputContext, inputs: DecoderOnlyInputs):
-    multi_modal_data = inputs.get("multi_modal_data")
-=======
 def input_processor_for_phi3v(ctx: InputContext,
-                              llm_inputs: LLMInputs,
+                              inputs: DecoderOnlyInputs,
                               *,
                               num_crops: Optional[int] = None):
-    multi_modal_data = llm_inputs.get("multi_modal_data")
->>>>>>> 64840dfa
+    multi_modal_data = inputs.get("multi_modal_data")
     if multi_modal_data is None or "image" not in multi_modal_data:
         return inputs
 
