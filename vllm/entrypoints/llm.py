--- conflicted
+++ resolved
@@ -9,12 +9,7 @@
 from vllm import envs
 from vllm.beam_search import (BeamSearchInstance, BeamSearchOutput,
                               BeamSearchSequence, get_beam_search_score)
-<<<<<<< HEAD
-from vllm.engine.arg_utils import EngineArgs
-=======
 from vllm.engine.arg_utils import EngineArgs, TaskOption
-from vllm.engine.llm_engine import LLMEngine
->>>>>>> 4fa3e333
 from vllm.entrypoints.chat_utils import (ChatCompletionMessageParam,
                                          apply_hf_chat_template,
                                          apply_mistral_chat_template,
